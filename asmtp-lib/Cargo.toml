[package]
name = "asmtp-lib"
version = "0.1.0"
authors = ["Nicolas Di Prima <nicolas@primetype.co.uk>"]
edition = "2018"
readme = "README.md"
license = "MIT OR Apache-2.0"
repository = "https://github.com/primetype/asmtp"
documentation = "https://docs.rs/asmtp-network"
homepage = "https://github.com/primetype/asmtp"
categories = ["network"]
keywords = ["cryptography", "ASMTP"]
description = "network library for ASMTP"
exclude = [
    ".gitignore",
]

[dependencies]
<<<<<<< HEAD
poldercast = { version = "1.1.3" }
keynesis = { version = "1.3.4" }
cryptoxide = { version = "0.3.2" }

tokio = { version = "1.3.0", features = ["fs", "io-util"]}
anyhow = { version = "1.0.38" }
=======
poldercast = { version = "1.2" }
keynesis = { version = "1.4" }
cryptoxide = { version = "0.3.2" }

tokio = { version = "1.4.0", features = ["fs", "io-util"]}
anyhow = { version = "1.0" }
>>>>>>> eb0507d5
serde = { version = "1.0", features = ["derive"] }
hex =  { version = "0.4" }
rand_core = "0.6"

[dev-dependencies]
quickcheck = "1.0.3"
quickcheck_macros = "1.0.0"<|MERGE_RESOLUTION|>--- conflicted
+++ resolved
@@ -16,21 +16,12 @@
 ]
 
 [dependencies]
-<<<<<<< HEAD
-poldercast = { version = "1.1.3" }
-keynesis = { version = "1.3.4" }
-cryptoxide = { version = "0.3.2" }
-
-tokio = { version = "1.3.0", features = ["fs", "io-util"]}
-anyhow = { version = "1.0.38" }
-=======
 poldercast = { version = "1.2" }
 keynesis = { version = "1.4" }
 cryptoxide = { version = "0.3.2" }
 
 tokio = { version = "1.4.0", features = ["fs", "io-util"]}
 anyhow = { version = "1.0" }
->>>>>>> eb0507d5
 serde = { version = "1.0", features = ["derive"] }
 hex =  { version = "0.4" }
 rand_core = "0.6"
